--- conflicted
+++ resolved
@@ -1,67 +1,34 @@
-<<<<<<< HEAD
 # Systems Engineering Command Center (SECC)
-=======
-# Retrieval-Augmented Generation (RAG) System
-# 1. Introduction
-This project is a self-contained, offline-capable Retrieval-Augmented Generation (RAG) system built with Python. It allows users to ask questions about a custom knowledge base—composed of their own Systems Engineering Artifact PDF documents—and receive accurate, contextually grounded answers.
->>>>>>> 8c9700e0
 
 ## 1. Introduction
 
-<<<<<<< HEAD
 This Systems Engineering Command Center is a offline-capable, Python-based application that processes user-uploaded PDF technical artifacts and automatically performs cross-document consistency checks. It generates a final report summarizing all identified context issues and inconsistencies across the document set.
 
 ## 2. Features
 Local LLM Integration: Uses the Ollama framework to run open-source models (like llama3.1:8b) directly on your machine.
-=======
-# 2. Features
-- Local LLM Integration: Uses the Ollama framework to run open-source models (like llama3.2) directly on your machine.
-
-- Document-Based Answering: Provides answers exclusively based on the content of your provided PDF files.
->>>>>>> 8c9700e0
 
 - GPU Acceleration: Automatically leverages a compatible GPU (if available) via the Ollama server for significantly faster performance.
 
-<<<<<<< HEAD
 ## 3. Prerequisites
 Before you begin, ensure you have the following installed on your system:
 
 Python 3.10+ and PyTorch
 
 Ollama - Follow the instructions at https://ollama.com/ to install the Ollama application. After installation, download the necessary models by running these commands in your terminal:
-=======
-# 3. Prerequisites
-Before you begin, ensure you have the following installed on your system:
-
-- Python 3.10 or a later version.
-
-- Git for cloning the repository.
-
-- Ollama: Follow the instructions at [ollama.ai](https://ollama.com/) to install the Ollama application. After installation, download the necessary models by running these commands in your terminal:
->>>>>>> 8c9700e0
 
 ```
 ollama pull llama3.1:8b
 ollama pull nomic-embed-text
 ```
 
-<<<<<<< HEAD
 ## 4. Installation
-=======
-# 4. Installation
->>>>>>> 8c9700e0
 Follow these steps to set up the project:
 
 - Clone the repository:
 
 ```
-<<<<<<< HEAD
 git clone https: https://github.com/ethanw334/secc.git
 cd secc
-=======
-git clone https://github.com/ethanw334/rag-system.git
-cd rag-system
->>>>>>> 8c9700e0
 ```
 - Create a virtual environment (recommended):
 
@@ -69,19 +36,11 @@
 python -m venv venv
 ```
 
-<<<<<<< HEAD
 ### On Windows
 ```
 venv\Scripts\activate
 ```
 ### On macOS/Linux
-=======
-- On Windows:
-```
-venv\Scripts\activate
-```
-- On macOS/Linux:
->>>>>>> 8c9700e0
 ```
 source venv/bin/activate
 ```
@@ -90,7 +49,10 @@
 conda create --name rag_env python=3.13
 conda activate rag_env
 ```
-<<<<<<< HEAD
+- Install Python dependencies:
+```
+pip install -r requirements.txt
+```
 
 ## 5. Usage
 
@@ -107,21 +69,4 @@
 
 secc.py: The SECC application script using all PDF data.
 
-rag_system.py: The RAG application script. This file contains all the logic for document ingestion, vectorization, and the RAG query-answering loop.
-=======
-- Install Python dependencies:
-```
-pip install -r requirements.txt
-```
-
-# 5. Usage
-
-Place all the PDF documents you want to use as your knowledge base inside the 'PDFs' folder. (Simulated Examples Included)
-
-To run the RAG application, simply execute the main Python script from your terminal:
-```
-python rag_system_v2.py
-```
-
-The first time you run the script, it will create a new ChromaDB vector store named chroma_db in the project directory. This process can take a few minutes depending on the number of documents.
->>>>>>> 8c9700e0
+rag_system.py: The RAG application script. This file contains all the logic for document ingestion, vectorization, and the RAG query-answering loop.