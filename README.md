# Retrieval-Augmented Generation (RAG) System
# 1. Introduction
This project is a self-contained, offline-capable Retrieval-Augmented Generation (RAG) system built with Python. It allows users to ask questions about a custom knowledge base—composed of their own Systems Engineering Artifact PDF documents—and receive accurate, contextually grounded answers.

The system leverages a stack of open-source technologies to ensure data privacy and operational independence from third-party APIs. It's designed to be modular and easy to set up on a local machine.

# 2. Features
- Local LLM Integration: Uses the Ollama framework to run open-source models (like llama3.2) directly on your machine.

- Document-Based Answering: Provides answers exclusively based on the content of your provided PDF files.

- GPU Acceleration: Automatically leverages a compatible GPU (if available) via the Ollama server for significantly faster performance.

# 3. Prerequisites
Before you begin, ensure you have the following installed on your system:

- Python 3.10 or a later version.

- Git for cloning the repository.

- Ollama: Follow the instructions at [ollama.ai](https://ollama.com/) to install the Ollama application. After installation, download the necessary models by running these commands in your terminal:

```
ollama pull llama3.2
ollama pull nomic-embed-text
```

# 4. Installation
Follow these steps to set up the project:

- Clone the repository:

```
git clone https://github.com/ethanw334/rag-system.git
cd rag-system
```
- Create a virtual environment (recommended):

```
python -m venv venv
```

- On Windows:
```
venv\Scripts\activate
```
- On macOS/Linux:
```
source venv/bin/activate
```
- Alternatively with Conda:
```
conda create --name rag_env python=3.13
conda activate rag_env
```
- Install Python dependencies:
```
<<<<<<< HEAD
python rag_system_v2.py
=======
pip install -r requirements.txt
>>>>>>> bb330660
```

# 5. Usage

<<<<<<< HEAD
6. File Descriptions
rag_system_v2.py: The main application script. This file contains all the logic for document ingestion, vectorization, and the RAG query-answering loop.
=======
Place all the PDF documents you want to use as your knowledge base inside the 'PDFs' folder. (Simulated Examples Included)
>>>>>>> bb330660

To run the RAG application, simply execute the main Python script from your terminal:
```
python rag_system_v2.py
```

The first time you run the script, it will create a new ChromaDB vector store named chroma_db in the project directory. This process can take a few minutes depending on the number of documents.<|MERGE_RESOLUTION|>--- conflicted
+++ resolved
@@ -55,25 +55,24 @@
 ```
 - Install Python dependencies:
 ```
-<<<<<<< HEAD
-python rag_system_v2.py
-=======
 pip install -r requirements.txt
->>>>>>> bb330660
 ```
 
 # 5. Usage
 
-<<<<<<< HEAD
-6. File Descriptions
-rag_system_v2.py: The main application script. This file contains all the logic for document ingestion, vectorization, and the RAG query-answering loop.
-=======
 Place all the PDF documents you want to use as your knowledge base inside the 'PDFs' folder. (Simulated Examples Included)
->>>>>>> bb330660
 
 To run the RAG application, simply execute the main Python script from your terminal:
 ```
 python rag_system_v2.py
 ```
 
-The first time you run the script, it will create a new ChromaDB vector store named chroma_db in the project directory. This process can take a few minutes depending on the number of documents.+The first time you run the script, it will create a new ChromaDB vector store named chroma_db in the project directory. This process can take a few minutes depending on the number of documents.
+
+6. File Descriptions
+rag_system_v2.py: The main application script. This file contains all the logic for document ingestion, vectorization, and the RAG query-answering loop.
+
+requirements.txt: A list of all Python libraries required for the project.
+
+7. Contributing
+Contributions are welcome! If you find a bug or have an idea for a new feature, please open an issue or submit a pull request.
